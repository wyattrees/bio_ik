/*********************************************************************
 * Software License Agreement (BSD License)
 *
 *  Copyright (c) 2016-2017, Philipp Sebastian Ruppel
 *  All rights reserved.
 *
 *  Redistribution and use in source and binary forms, with or without
 *  modification, are permitted provided that the following conditions
 *  are met:
 *
 *   * Redistributions of source code must retain the above copyright
 *     notice, this list of conditions and the following disclaimer.
 *   * Redistributions in binary form must reproduce the above
 *     copyright notice, this list of conditions and the following
 *     disclaimer in the documentation and/or other materials provided
 *     with the distribution.
 *   * Neither the name of the copyright holder nor the names of its
 *     contributors may be used to endorse or promote products derived
 *     from this software without specific prior written permission.
 *
 *  THIS SOFTWARE IS PROVIDED BY THE COPYRIGHT HOLDERS AND CONTRIBUTORS
 *  "AS IS" AND ANY EXPRESS OR IMPLIED WARRANTIES, INCLUDING, BUT NOT
 *  LIMITED TO, THE IMPLIED WARRANTIES OF MERCHANTABILITY AND FITNESS
 *  FOR A PARTICULAR PURPOSE ARE DISCLAIMED. IN NO EVENT SHALL THE
 *  COPYRIGHT OWNER OR CONTRIBUTORS BE LIABLE FOR ANY DIRECT, INDIRECT,
 *  INCIDENTAL, SPECIAL, EXEMPLARY, OR CONSEQUENTIAL DAMAGES (INCLUDING,
 *  BUT NOT LIMITED TO, PROCUREMENT OF SUBSTITUTE GOODS OR SERVICES;
 *  LOSS OF USE, DATA, OR PROFITS; OR BUSINESS INTERRUPTION) HOWEVER
 *  CAUSED AND ON ANY THEORY OF LIABILITY, WHETHER IN CONTRACT, STRICT
 *  LIABILITY, OR TORT (INCLUDING NEGLIGENCE OR OTHERWISE) ARISING IN
 *  ANY WAY OUT OF THE USE OF THIS SOFTWARE, EVEN IF ADVISED OF THE
 *  POSSIBILITY OF SUCH DAMAGE.
 *********************************************************************/

#pragma once

#include <vector>

#include <Eigen/Dense>
#include <tf2/LinearMath/Vector3.h>
#include <tf2/LinearMath/Quaternion.h>
#include <tf2_geometry_msgs/tf2_geometry_msgs.h>
#include <tf2_kdl/tf2_kdl.h>

namespace bio_ik
{

typedef tf2::Quaternion Quaternion;
typedef tf2::Vector3 Vector3;

struct alignas(32) Frame
{
    Vector3 pos;
    std::array<double, 4 - (sizeof(Vector3) / sizeof(double))> __padding;
    Quaternion rot;
    inline Frame() {}
    inline Frame(const tf2::Vector3& position, const tf2::Quaternion& rotation)
        : pos(position)
        , rot(rotation)
    {
    }
    explicit inline Frame(const KDL::Frame& kdl)
    {
        pos = tf2::Vector3(kdl.p.x(), kdl.p.y(), kdl.p.z());
        double qx, qy, qz, qw;
        kdl.M.GetQuaternion(qx, qy, qz, qw);
        rot = tf2::Quaternion(qx, qy, qz, qw);
    }
    explicit inline Frame(const geometry_msgs::msg::Pose& msg)
    {
        tf2::fromMsg(msg.orientation, rot);
        pos = tf2::Vector3(msg.position.x, msg.position.y, msg.position.z);
    }
    explicit inline Frame(const Eigen::Isometry3d& f)
    {
        pos = tf2::Vector3(f.translation().x(), f.translation().y(), f.translation().z());
        Eigen::Quaterniond q(f.rotation());
        rot = tf2::Quaternion(q.x(), q.y(), q.z(), q.w());
    }

    inline const Vector3& getPosition() const { return pos; }
    inline const Quaternion& getOrientation() const { return rot; }
    inline void setPosition(const Vector3& p) { pos = p; }
    inline void setOrientation(const Quaternion& q) { rot = q; }

private:
    template <size_t i> struct IdentityFrameTemplate
    {
        static const Frame identity_frame;
    };

public:
    static inline const Frame& identity() { return IdentityFrameTemplate<0>::identity_frame; }
};

inline void frameToKDL(const Frame& frame, KDL::Frame& kdl_frame)
{
    kdl_frame.p.x(frame.pos.x());
    kdl_frame.p.y(frame.pos.y());
    kdl_frame.p.z(frame.pos.z());
    kdl_frame.M = KDL::Rotation::Quaternion(frame.rot.x(), frame.rot.y(), frame.rot.z(), frame.rot.w());
}

template <size_t i> const Frame Frame::IdentityFrameTemplate<i>::identity_frame(Vector3(0, 0, 0), Quaternion(0, 0, 0, 1));

<<<<<<< HEAD
[[maybe_unused]]static std::ostream& operator<<(std::ostream& os, const Frame& f) { return os << "(" << f.pos.x() << "," << f.pos.y() << "," << f.pos.z() << ";" << f.rot.x() << "," << f.rot.y() << "," << f.rot.z() << "," << f.rot.w() << ")"; }
=======
[[maybe_unused]]
static std::ostream& operator<<(std::ostream& os, const Frame& f) { return os << "(" << f.pos.x() << "," << f.pos.y() << "," << f.pos.z() << ";" << f.rot.x() << "," << f.rot.y() << "," << f.rot.z() << "," << f.rot.w() << ")"; }
>>>>>>> d97d5446

__attribute__((always_inline)) inline void quat_mul_vec(const tf2::Quaternion& q, const tf2::Vector3& v, tf2::Vector3& r)
{
    double v_x = v.x();
    double v_y = v.y();
    double v_z = v.z();

    // if(__builtin_expect(v_x == 0 && v_y == 0 && v_z == 0, 0)) { r = tf2::Vector3(0, 0, 0); return; }
    // if(v_x == 0 && v_y == 0 && v_z == 0) { r = tf2::Vector3(0, 0, 0); return; }

    double q_x = q.x();
    double q_y = q.y();
    double q_z = q.z();
    double q_w = q.w();

    if((v_x == 0 && v_y == 0 && v_z == 0) || (q_x == 0 && q_y == 0 && q_z == 0 && q_w == 1))
    {
        r = v;
        return;
    }
    // if((v_x + v_y + v_z == 0 && v_x == 0 && v_y == 0) || (q_x + q_y + q_z == 0 && q_x == 0 && q_y == 0 && q_w == 1)) { r = v; return; }
    // if(q_x == 0 && q_y == 0 && q_z == 0 && q_w == 1) { r = v; return; }

    double t_x = q_y * v_z - q_z * v_y;
    double t_y = q_z * v_x - q_x * v_z;
    double t_z = q_x * v_y - q_y * v_x;

    double r_x = q_w * t_x + q_y * t_z - q_z * t_y;
    double r_y = q_w * t_y + q_z * t_x - q_x * t_z;
    double r_z = q_w * t_z + q_x * t_y - q_y * t_x;

    r_x += r_x;
    r_y += r_y;
    r_z += r_z;

    r_x += v_x;
    r_y += v_y;
    r_z += v_z;

    r.setX(r_x);
    r.setY(r_y);
    r.setZ(r_z);
}

__attribute__((always_inline)) inline void quat_mul_quat(const tf2::Quaternion& p, const tf2::Quaternion& q, tf2::Quaternion& r)
{
    double p_x = p.x();
    double p_y = p.y();
    double p_z = p.z();
    double p_w = p.w();

    double q_x = q.x();
    double q_y = q.y();
    double q_z = q.z();
    double q_w = q.w();

    double r_x = (p_w * q_x + p_x * q_w) + (p_y * q_z - p_z * q_y);
    double r_y = (p_w * q_y - p_x * q_z) + (p_y * q_w + p_z * q_x);
    double r_z = (p_w * q_z + p_x * q_y) - (p_y * q_x - p_z * q_w);
    double r_w = (p_w * q_w - p_x * q_x) - (p_y * q_y + p_z * q_z);

    r.setX(r_x);
    r.setY(r_y);
    r.setZ(r_z);
    r.setW(r_w);
}

__attribute__((always_inline)) inline void concat(const Frame& a, const Frame& b, Frame& r)
{
    tf2::Vector3 d;
    quat_mul_vec(a.rot, b.pos, d);
    r.pos = a.pos + d;
    quat_mul_quat(a.rot, b.rot, r.rot);
}

__attribute__((always_inline)) inline void concat(const Frame& a, const Frame& b, const Frame& c, Frame& r)
{
    Frame tmp;
    concat(a, b, tmp);
    concat(tmp, c, r);
}

__attribute__((always_inline)) inline void quat_inv(const tf2::Quaternion& q, tf2::Quaternion& r)
{
    r.setX(-q.x());
    r.setY(-q.y());
    r.setZ(-q.z());
    r.setW(q.w());
}

__attribute__((always_inline)) inline void invert(const Frame& a, Frame& r)
{
    Frame tmp;
    quat_inv(a.rot, r.rot);
    quat_mul_vec(r.rot, -a.pos, r.pos);
}

__attribute__((always_inline)) inline void change(const Frame& a, const Frame& b, const Frame& c, Frame& r)
{
    Frame tmp;
    invert(b, tmp);
    concat(a, tmp, c, r);
}

__attribute__((always_inline)) inline Frame inverse(const Frame& f)
{
    Frame r;
    invert(f, r);
    return r;
}

__attribute__((always_inline)) inline Frame operator*(const Frame& a, const Frame& b)
{
    Frame r;
    concat(a, b, r);
    return r;
}

__attribute__((always_inline)) inline Frame& operator*=(Frame& a, const Frame& b)
{
    a = a * b;
    return a;
}

__attribute__((always_inline)) inline void normalizeFast(Quaternion& q)
{
    double f = (3.0 - q.length2()) * 0.5;
    q.setX(q.x() * f);
    q.setY(q.y() * f);
    q.setZ(q.z() * f);
    q.setW(q.w() * f);
}

__attribute__((always_inline)) inline KDL::Twist frameTwist(const Frame& a, const Frame& b)
{
    auto frame = inverse(a) * b;
    KDL::Twist t;
    t.vel.x(frame.pos.x());
    t.vel.y(frame.pos.y());
    t.vel.z(frame.pos.z());

    double ra = frame.rot.getAngle();
    // double ra = frame.rot.getAngleShortestPath();
    if(ra > +M_PI) ra -= 2 * M_PI;
    // if(ra < -M_PI) ra += 2 * M_PI;

    auto r = frame.rot.getAxis() * ra;
    t.rot.x(r.x());
    t.rot.y(r.y());
    t.rot.z(r.z());

    return t;
}
}<|MERGE_RESOLUTION|>--- conflicted
+++ resolved
@@ -103,12 +103,8 @@
 
 template <size_t i> const Frame Frame::IdentityFrameTemplate<i>::identity_frame(Vector3(0, 0, 0), Quaternion(0, 0, 0, 1));
 
-<<<<<<< HEAD
-[[maybe_unused]]static std::ostream& operator<<(std::ostream& os, const Frame& f) { return os << "(" << f.pos.x() << "," << f.pos.y() << "," << f.pos.z() << ";" << f.rot.x() << "," << f.rot.y() << "," << f.rot.z() << "," << f.rot.w() << ")"; }
-=======
 [[maybe_unused]]
 static std::ostream& operator<<(std::ostream& os, const Frame& f) { return os << "(" << f.pos.x() << "," << f.pos.y() << "," << f.pos.z() << ";" << f.rot.x() << "," << f.rot.y() << "," << f.rot.z() << "," << f.rot.w() << ")"; }
->>>>>>> d97d5446
 
 __attribute__((always_inline)) inline void quat_mul_vec(const tf2::Quaternion& q, const tf2::Vector3& v, tf2::Vector3& r)
 {
