/*********************************************************************
 * Software License Agreement (BSD License)
 *
 *  Copyright (c) 2016-2017, Philipp Sebastian Ruppel
 *  All rights reserved.
 *
 *  Redistribution and use in source and binary forms, with or without
 *  modification, are permitted provided that the following conditions
 *  are met:
 *
 *   * Redistributions of source code must retain the above copyright
 *     notice, this list of conditions and the following disclaimer.
 *   * Redistributions in binary form must reproduce the above
 *     copyright notice, this list of conditions and the following
 *     disclaimer in the documentation and/or other materials provided
 *     with the distribution.
 *   * Neither the name of the copyright holder nor the names of its
 *     contributors may be used to endorse or promote products derived
 *     from this software without specific prior written permission.
 *
 *  THIS SOFTWARE IS PROVIDED BY THE COPYRIGHT HOLDERS AND CONTRIBUTORS
 *  "AS IS" AND ANY EXPRESS OR IMPLIED WARRANTIES, INCLUDING, BUT NOT
 *  LIMITED TO, THE IMPLIED WARRANTIES OF MERCHANTABILITY AND FITNESS
 *  FOR A PARTICULAR PURPOSE ARE DISCLAIMED. IN NO EVENT SHALL THE
 *  COPYRIGHT OWNER OR CONTRIBUTORS BE LIABLE FOR ANY DIRECT, INDIRECT,
 *  INCIDENTAL, SPECIAL, EXEMPLARY, OR CONSEQUENTIAL DAMAGES (INCLUDING,
 *  BUT NOT LIMITED TO, PROCUREMENT OF SUBSTITUTE GOODS OR SERVICES;
 *  LOSS OF USE, DATA, OR PROFITS; OR BUSINESS INTERRUPTION) HOWEVER
 *  CAUSED AND ON ANY THEORY OF LIABILITY, WHETHER IN CONTRACT, STRICT
 *  LIABILITY, OR TORT (INCLUDING NEGLIGENCE OR OTHERWISE) ARISING IN
 *  ANY WAY OUT OF THE USE OF THIS SOFTWARE, EVEN IF ADVISED OF THE
 *  POSSIBILITY OF SUCH DAMAGE.
 *********************************************************************/

#pragma once

#include <bio_ik/goal.h>

#include "forward_kinematics.h"
#include "problem.h"
#include "utils.h"
#include <bio_ik/robot_info.h>

#include <random>

namespace bio_ik
{

struct Random
{
    // std::mt19937 rng;
    std::minstd_rand rng;
    // std::ranlux24 rng;
    // std::knuth_b rng;
    // std::default_random_engine rng;

    inline double random() { return std::uniform_real_distribution<double>(0, 1)(rng); }

    inline std::size_t random_index(std::size_t s) { return std::uniform_int_distribution<size_t>(0, s - 1)(rng); }

    std::normal_distribution<double> normal_distribution;
    inline double random_gauss() { return normal_distribution(rng); }

    inline double random(double min, double max) { return random() * (max - min) + min; }

    template <class e> inline e& random_element(std::vector<e>& l) { return l[random_index(l.size())]; }

    template <class e> inline const e& random_element(const std::vector<e>& l) { return l[random_index(l.size())]; }

    XORShift64 _xorshift;
    inline size_t fast_random_index(size_t mod) { return _xorshift() % mod; }
    template <class T> inline const T& fast_random_element(const std::vector<T>& v) { return v[fast_random_index(v.size())]; }

    static const size_t random_buffer_size = 1024 * 1024 * 8;

    const double* make_random_buffer()
    {
        static std::vector<double> buf;
        buf.resize(random_buffer_size);
        for(auto& r : buf)
            r = random();
        return buf.data();
    }
    const double* random_buffer;
    size_t random_buffer_index;
    inline double fast_random()
    {
        double r = random_buffer[random_buffer_index & (random_buffer_size - 1)];
        random_buffer_index++;
        return r;
    }

    const double* make_random_gauss_buffer()
    {
        // LOG("make_random_gauss_buffer");
        static std::vector<double> buf;
        buf.resize(random_buffer_size);
        for(auto& r : buf)
            r = random_gauss();
        return buf.data();
    }
    const double* random_gauss_buffer;
    size_t random_gauss_index;
    inline double fast_random_gauss()
    {
        double r = random_gauss_buffer[random_gauss_index & (random_buffer_size - 1)];
        random_gauss_index++;
        return r;
    }
    inline const double* fast_random_gauss_n(size_t n)
    {
        size_t i = random_gauss_index;
        random_gauss_index += n;
        if(random_gauss_index >= random_buffer_size) i = 0, random_gauss_index = n;
        return random_gauss_buffer + i;
    }

    Random(std::minstd_rand::result_type seed)
        : rng(seed)
    {
        random_buffer = make_random_buffer();
        random_buffer_index = _xorshift();
        random_gauss_buffer = make_random_gauss_buffer();
        random_gauss_index = _xorshift();
    }
};

struct IKBase : Random
{
    RobotFK model_;
    RobotInfo modelInfo_;
    IKParams params_;
    int thread_index_;
    Problem problem_;
    std::vector<Frame> null_tip_frames_;
    volatile int canceled_;

    virtual void step() = 0;

    virtual const std::vector<double>& getSolution() const = 0;

    virtual void setParams([[maybe_unused]] const IKParams& p) {}

    IKBase(const IKParams& p)
        : Random(p.random_seed)
<<<<<<< HEAD
        , model_(p.robot_model)
        , modelInfo_(p.robot_model)
        , params_(p)
=======
        , params(p)
        , model(p.robot_model)
        , modelInfo(p.robot_model)
>>>>>>> d97d5446
    {
        setParams(p);
    }
    virtual ~IKBase() {}

    virtual void initialize(const Problem& problem)
    {
        problem_ = problem;
        problem_.initialize2();
        model_.initialize(problem.tip_link_indices);
        // active_variables = problem.active_variables;
        null_tip_frames_.resize(problem.tip_link_indices.size());
    }

    double computeSecondaryFitnessActiveVariables(const double* active_variable_positions) { return problem_.computeGoalFitness(problem_.secondary_goals, null_tip_frames_.data(), active_variable_positions); }

    double computeSecondaryFitnessAllVariables(const std::vector<double>& variable_positions) { return computeSecondaryFitnessActiveVariables(extractActiveVariables(variable_positions)); }

    double computeFitnessActiveVariables(const std::vector<Frame>& tip_frames, const double* active_variable_positions) { return problem_.computeGoalFitness(problem_.goals, tip_frames.data(), active_variable_positions); }

    double computeFitnessActiveVariables(const aligned_vector<Frame>& tip_frames, const double* active_variable_positions) { return problem_.computeGoalFitness(problem_.goals, tip_frames.data(), active_variable_positions); }

    double computeCombinedFitnessActiveVariables(const std::vector<Frame>& tip_frames, const double* active_variable_positions)
    {
        double ret = 0.0;
        ret += problem_.computeGoalFitness(problem_.goals, tip_frames.data(), active_variable_positions);
        ret += problem_.computeGoalFitness(problem_.secondary_goals, null_tip_frames_.data(), active_variable_positions);
        return ret;
    }

    double computeCombinedFitnessActiveVariables(const aligned_vector<Frame>& tip_frames, const double* active_variable_positions)
    {
        double ret = 0.0;
        ret += problem_.computeGoalFitness(problem_.goals, tip_frames.data(), active_variable_positions);
        ret += problem_.computeGoalFitness(problem_.secondary_goals, null_tip_frames_.data(), active_variable_positions);
        return ret;
    }

    bool checkSolutionActiveVariables(const std::vector<Frame>& tip_frames, const double* active_variable_positions) { return problem_.checkSolutionActiveVariables(tip_frames, active_variable_positions); }

    bool checkSolution(const std::vector<double>& variable_positions, const std::vector<Frame>& tips) { return checkSolutionActiveVariables(tips, extractActiveVariables(variable_positions)); }

    std::vector<double> temp_active_variable_positions;

    double* extractActiveVariables(const std::vector<double>& variable_positions)
    {
        temp_active_variable_positions.resize(problem_.active_variables.size());
        for(size_t i = 0; i < temp_active_variable_positions.size(); i++)
            temp_active_variable_positions[i] = variable_positions[problem_.active_variables[i]];
        return temp_active_variable_positions.data();
    }

    double computeFitness(const std::vector<double>& variable_positions, const std::vector<Frame>& tip_frames) { return computeFitnessActiveVariables(tip_frames, extractActiveVariables(variable_positions)); }

    double computeFitness(const std::vector<double>& variable_positions)
    {
        model_.applyConfiguration(variable_positions);
        return computeFitness(variable_positions, model_.getTipFrames());
    }

    virtual size_t concurrency() const { return 1; }
};

typedef IKBase IKSolver;

typedef Factory<IKSolver, const IKParams&> IKFactory;
}<|MERGE_RESOLUTION|>--- conflicted
+++ resolved
@@ -143,15 +143,9 @@
 
     IKBase(const IKParams& p)
         : Random(p.random_seed)
-<<<<<<< HEAD
         , model_(p.robot_model)
         , modelInfo_(p.robot_model)
         , params_(p)
-=======
-        , params(p)
-        , model(p.robot_model)
-        , modelInfo(p.robot_model)
->>>>>>> d97d5446
     {
         setParams(p);
     }
