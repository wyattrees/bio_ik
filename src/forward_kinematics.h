--- conflicted
+++ resolved
@@ -1497,11 +1497,7 @@
         for(size_t i = 0; i < tipFrames.size(); i++)
             tipFrames[i] = Frame(robot_state.getGlobalLinkTransform(tipLinks[i]));
     }
-<<<<<<< HEAD
-    inline void incrementalBegin(const std::vector<double>& /* unused */) {}
-=======
     inline void incrementalBegin([[maybe_unused]] const std::vector<double>& jj) {}
->>>>>>> d97d5446
     inline void incrementalEnd() {}
     const Frame& getTipFrame(size_t fi) const { return tipFrames[fi]; }
     const std::vector<Frame>& getTipFrames() const { return tipFrames; }
