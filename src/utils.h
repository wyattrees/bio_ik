--- conflicted
+++ resolved
@@ -449,11 +449,7 @@
         if(posix_memalign(&p, A, sizeof(T) * s + 64)) throw std::bad_alloc();
         return static_cast<T*>(p);
     }
-<<<<<<< HEAD
-    void deallocate(T* ptr, [[maybe_unused]] size_t s) { free(ptr); }
-=======
     void deallocate(T* ptr, size_t /*unused*/) { free(ptr); }
->>>>>>> d97d5446
     template <class U> struct rebind
     {
         typedef aligned_allocator<U, A> other;
